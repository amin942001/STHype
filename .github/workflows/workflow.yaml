name: sthype
on:
  push:
    branches: main

jobs:
  static-analysis:
    name: Static Analysis
    runs-on: ubuntu-latest
    steps:
      - uses: actions/checkout@v4
      - uses: actions/setup-python@v4
        with:
          python-version: 3.9
      - name: black
        uses: psf/black@stable
      - name: isort
        uses: isort/isort-action@master
        with:
            requirementsFiles: "requirements.txt requirements-test.txt"
      - name: Install flake8
        run: pip install flake8
<<<<<<< HEAD
      - name: Run flake8
        uses: suo/flake8-github-action@releases/v1
        env:
          GITHUB_TOKEN: ${{ secrets.GITHUB_TOKEN }}
=======
      - name: flake8
        uses: py-actions/flake8@v2
        with:
          ignore: "E203,E701"
          max-line-length: "88"
>>>>>>> 5eaed6a6
<|MERGE_RESOLUTION|>--- conflicted
+++ resolved
@@ -20,15 +20,8 @@
             requirementsFiles: "requirements.txt requirements-test.txt"
       - name: Install flake8
         run: pip install flake8
-<<<<<<< HEAD
-      - name: Run flake8
-        uses: suo/flake8-github-action@releases/v1
-        env:
-          GITHUB_TOKEN: ${{ secrets.GITHUB_TOKEN }}
-=======
       - name: flake8
         uses: py-actions/flake8@v2
         with:
           ignore: "E203,E701"
-          max-line-length: "88"
->>>>>>> 5eaed6a6
+          max-line-length: "88"